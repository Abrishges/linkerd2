package destination

import (
	"context"
	"reflect"
	"testing"

	pb "github.com/linkerd/linkerd2-proxy-api/go/destination"
	"github.com/linkerd/linkerd2-proxy-api/go/net"
	pkgAddr "github.com/linkerd/linkerd2/pkg/addr"
	pkgK8s "github.com/linkerd/linkerd2/pkg/k8s"
	corev1 "k8s.io/api/core/v1"
	v1 "k8s.io/api/core/v1"
	metav1 "k8s.io/apimachinery/pkg/apis/meta/v1"
)

const (
	deploymentKind = "deployment"
	podDeployment  = "pod-deployment"
	thisNS         = "this-namespace"
)

var (
	addedAddress1 = &net.TcpAddress{
		Ip:   &net.IPAddress{Ip: &net.IPAddress_Ipv4{Ipv4: 1}},
		Port: 1,
	}

	addedAddress2 = &net.TcpAddress{
		Ip:   &net.IPAddress{Ip: &net.IPAddress_Ipv4{Ipv4: 2}},
		Port: 2,
	}

	removedAddress1 = &net.TcpAddress{
		Ip:   &net.IPAddress{Ip: &net.IPAddress_Ipv4{Ipv4: 100}},
		Port: 100,
	}

	pod1 = &corev1.Pod{
		ObjectMeta: metav1.ObjectMeta{
			Name:      "pod1",
			Namespace: "ns",
		},
	}

	pod2 = &corev1.Pod{
		ObjectMeta: metav1.ObjectMeta{
			Name:      "pod2",
			Namespace: "ns",
		},
	}

	add = []*updateAddress{
		{address: addedAddress1, pod: pod1},
		{address: addedAddress2, pod: pod2},
	}

	remove = []*updateAddress{
		{address: removedAddress1},
	}
)

func defaultOwnerKindAndName(pod *corev1.Pod) (string, string) {
	return "", ""
}

func TestEndpointListener(t *testing.T) {
	t.Run("Sends one update for add and another for remove", func(t *testing.T) {
		mockGetServer := &mockDestinationGetServer{updatesReceived: []*pb.Update{}}
		listener := newEndpointListener(
			mockGetServer,
			defaultOwnerKindAndName,
<<<<<<< HEAD
			false, false, "linkerd",
=======
			false,
			false,
			"linkerd",
>>>>>>> 363db12e
		)

		listener.Update(add, remove)

		expectedNumUpdates := 2
		actualNumUpdates := len(mockGetServer.updatesReceived)
		if actualNumUpdates != expectedNumUpdates {
			t.Fatalf("Expecting [%d] updates, got [%d]. Updates: %v", expectedNumUpdates, actualNumUpdates, mockGetServer.updatesReceived)
		}
	})

	t.Run("Sends addresses as removed or added", func(t *testing.T) {
		mockGetServer := &mockDestinationGetServer{updatesReceived: []*pb.Update{}}
		listener := newEndpointListener(
			mockGetServer,
			defaultOwnerKindAndName,
<<<<<<< HEAD
			false, false, "linkerd",
=======
			false,
			false,
			"linkerd",
>>>>>>> 363db12e
		)

		listener.Update(add, remove)

		addressesAdded := mockGetServer.updatesReceived[0].GetAdd().Addrs
		actualNumberOfAdded := len(addressesAdded)
		expectedNumberOfAdded := 2
		if actualNumberOfAdded != expectedNumberOfAdded {
			t.Fatalf("Expecting [%d] addresses to be added, got [%d]: %v", expectedNumberOfAdded, actualNumberOfAdded, addressesAdded)
		}

		addressesRemoved := mockGetServer.updatesReceived[1].GetRemove().Addrs
		actualNumberOfRemoved := len(addressesRemoved)
		expectedNumberOfRemoved := 1
		if actualNumberOfRemoved != expectedNumberOfRemoved {
			t.Fatalf("Expecting [%d] addresses to be removed, got [%d]: %v", expectedNumberOfRemoved, actualNumberOfRemoved, addressesRemoved)
		}

		checkAddress(t, addressesAdded[0], addedAddress1)
		checkAddress(t, addressesAdded[1], addedAddress2)

		actualAddressRemoved := addressesRemoved[0]
		expectedAddressRemoved := removedAddress1
		if !reflect.DeepEqual(actualAddressRemoved, expectedAddressRemoved) {
			t.Fatalf("Expected remove address to be [%s], but it was [%s]", expectedAddressRemoved, actualAddressRemoved)
		}
	})

	t.Run("It returns when the underlying context is done", func(t *testing.T) {
		context, cancelFn := context.WithCancel(context.Background())
		mockGetServer := &mockDestinationGetServer{
			updatesReceived: []*pb.Update{},
			mockDestinationServer: mockDestinationServer{
				contextToReturn: context,
			},
		}
		listener := newEndpointListener(
			mockGetServer,
			defaultOwnerKindAndName,
<<<<<<< HEAD
			false, false, "linkerd",
=======
			false,
			false,
			"linkerd",
>>>>>>> 363db12e
		)

		completed := make(chan bool)
		go func() {
			<-listener.ClientClose()
			completed <- true
		}()

		cancelFn()

		c := <-completed

		if !c {
			t.Fatalf("Expected function to be completed after the cancel()")
		}
	})

	t.Run("Sends metric labels with added addresses", func(t *testing.T) {
		expectedServiceName := "service-name"
		expectedPodName := pod1.Name
		expectedNamespace := thisNS
		expectedReplicationControllerName := "rc-name"

		podForAddedAddress1 := &corev1.Pod{
			ObjectMeta: metav1.ObjectMeta{
				Name:      expectedPodName,
				Namespace: expectedNamespace,
			},
			Status: corev1.PodStatus{
				Phase: corev1.PodRunning,
			},
		}

		ownerKindAndName := func(pod *corev1.Pod) (string, string) {
			return "replicationcontroller", expectedReplicationControllerName
		}

		mockGetServer := &mockDestinationGetServer{updatesReceived: []*pb.Update{}}
		listener := newEndpointListener(
			mockGetServer,
			ownerKindAndName,
<<<<<<< HEAD
			false, false, "linkerd",
=======
			false,
			false,
			"linkerd",
>>>>>>> 363db12e
		)
		listener.labels = map[string]string{
			"service":   expectedServiceName,
			"namespace": expectedNamespace,
		}

		add := []*updateAddress{
			{address: addedAddress1, pod: podForAddedAddress1},
		}
		listener.Update(add, nil)

		actualGlobalMetricLabels := mockGetServer.updatesReceived[0].GetAdd().MetricLabels
		expectedGlobalMetricLabels := map[string]string{"namespace": expectedNamespace, "service": expectedServiceName}
		if !reflect.DeepEqual(actualGlobalMetricLabels, expectedGlobalMetricLabels) {
			t.Fatalf("Expected global metric labels sent to be [%v] but was [%v]", expectedGlobalMetricLabels, actualGlobalMetricLabels)
		}

		actualAddedAddress1MetricLabels := mockGetServer.updatesReceived[0].GetAdd().Addrs[0].MetricLabels
		expectedAddedAddress1MetricLabels := map[string]string{
			"pod":                   expectedPodName,
			"replicationcontroller": expectedReplicationControllerName,
		}
		if !reflect.DeepEqual(actualAddedAddress1MetricLabels, expectedAddedAddress1MetricLabels) {
			t.Fatalf("Expected global metric labels sent to be [%v] but was [%v]", expectedAddedAddress1MetricLabels, actualAddedAddress1MetricLabels)
		}
	})

	t.Run("Sends TlsIdentity when enabled", func(t *testing.T) {
		t.Skip("Identity is under construction")
		expectedPodName := pod1.Name
		expectedPodNamespace := thisNS
		expectedControllerNamespace := "linkerd-namespace"
		expectedPodDeployment := podDeployment
		expectedTLSIdentity := &pb.TlsIdentity_K8SPodIdentity{
			PodIdentity:  "pod-deployment.deployment.this-namespace.linkerd-managed.linkerd-namespace.svc.cluster.local",
			ControllerNs: "linkerd-namespace",
		}

		podForAddedAddress1 := &corev1.Pod{
			ObjectMeta: metav1.ObjectMeta{
				Name:      expectedPodName,
				Namespace: expectedPodNamespace,
				Annotations: map[string]string{
					pkgK8s.IdentityModeAnnotation: pkgK8s.IdentityModeOptional,
				},
				Labels: map[string]string{
					pkgK8s.ControllerNSLabel:    expectedControllerNamespace,
					pkgK8s.ProxyDeploymentLabel: expectedPodDeployment,
				},
			},
			Status: corev1.PodStatus{
				Phase: corev1.PodRunning,
			},
		}

		ownerKindAndName := func(pod *corev1.Pod) (string, string) {
			return deploymentKind, expectedPodDeployment
		}

		mockGetServer := &mockDestinationGetServer{updatesReceived: []*pb.Update{}}
		listener := newEndpointListener(
			mockGetServer,
			ownerKindAndName,
			true,
			false,
			expectedControllerNamespace,
		)

		add := []*updateAddress{
			{address: addedAddress1, pod: podForAddedAddress1},
		}
		listener.Update(add, nil)

		addrs := mockGetServer.updatesReceived[0].GetAdd().GetAddrs()
		if len(addrs) != 1 {
			t.Fatalf("Expected [1] address returned, got %v", addrs)
		}

		actualTLSIdentity := addrs[0].GetTlsIdentity().GetK8SPodIdentity()
		if !reflect.DeepEqual(actualTLSIdentity, expectedTLSIdentity) {
			t.Fatalf("Expected TlsIdentity to be [%v] but was [%v]", expectedTLSIdentity, actualTLSIdentity)
		}
	})

<<<<<<< HEAD
	t.Run("Does not send TlsIdentity to for other meshes", func(t *testing.T) {
=======
	t.Run("Does not send TlsIdentity for other meshes", func(t *testing.T) {
>>>>>>> 363db12e
		expectedPodName := "pod1"
		expectedPodNamespace := thisNS
		expectedControllerNamespace := "other-linkerd-namespace"
		expectedPodDeployment := podDeployment

		podForAddedAddress1 := &v1.Pod{
			ObjectMeta: metav1.ObjectMeta{
				Name:      expectedPodName,
				Namespace: expectedPodNamespace,
				Annotations: map[string]string{
					pkgK8s.IdentityModeAnnotation: pkgK8s.IdentityModeOptional,
				},
				Labels: map[string]string{
					pkgK8s.ControllerNSLabel:    expectedControllerNamespace,
					pkgK8s.ProxyDeploymentLabel: expectedPodDeployment,
				},
			},
			Status: v1.PodStatus{
				Phase: v1.PodRunning,
			},
		}

		ownerKindAndName := func(pod *v1.Pod) (string, string) {
			return deploymentKind, expectedPodDeployment
		}

		mockGetServer := &mockDestinationGetServer{updatesReceived: []*pb.Update{}}
		listener := newEndpointListener(
			mockGetServer,
			ownerKindAndName,
			true,
			false,
			"linkerd-namespace",
		)

		add := []*updateAddress{
			{address: addedAddress1, pod: podForAddedAddress1},
		}
		listener.Update(add, nil)

		addrs := mockGetServer.updatesReceived[0].GetAdd().GetAddrs()
		if len(addrs) != 1 {
			t.Fatalf("Expected [1] address returned, got %v", addrs)
		}

		if addrs[0].TlsIdentity != nil {
			t.Fatalf("Expected no TlsIdentity to be sent, but got [%v]", addrs[0].TlsIdentity)
		}
	})

	t.Run("Does not send TlsIdentity when not enabled", func(t *testing.T) {
		expectedPodName := pod1.Name
		expectedPodNamespace := thisNS
		expectedControllerNamespace := "linkerd-namespace"
		expectedPodDeployment := podDeployment

		podForAddedAddress1 := &corev1.Pod{
			ObjectMeta: metav1.ObjectMeta{
				Name:      expectedPodName,
				Namespace: expectedPodNamespace,
				Labels: map[string]string{
					pkgK8s.ControllerNSLabel:    expectedControllerNamespace,
					pkgK8s.ProxyDeploymentLabel: expectedPodDeployment,
				},
			},
			Status: corev1.PodStatus{
				Phase: corev1.PodRunning,
			},
		}

		ownerKindAndName := func(pod *corev1.Pod) (string, string) {
			return deploymentKind, expectedPodDeployment
		}

		mockGetServer := &mockDestinationGetServer{updatesReceived: []*pb.Update{}}
		listener := newEndpointListener(
			mockGetServer,
			ownerKindAndName,
			false,
			false,
<<<<<<< HEAD
			expectedControllerNamespace,
=======
			"linkerd",
>>>>>>> 363db12e
		)

		add := []*updateAddress{
			{address: addedAddress1, pod: podForAddedAddress1},
		}
		listener.Update(add, nil)

		addrs := mockGetServer.updatesReceived[0].GetAdd().GetAddrs()
		if len(addrs) != 1 {
			t.Fatalf("Expected [1] address returned, got %v", addrs)
		}

		if addrs[0].TlsIdentity != nil {
			t.Fatalf("Expected no TlsIdentity to be sent, but got [%v]", addrs[0].TlsIdentity)
		}
	})
}

func TestUpdateAddress(t *testing.T) {
	t.Run("Correctly clones an update address", func(t *testing.T) {
		ua := updateAddress{address: addedAddress1, pod: pod1}
		ua2 := ua.clone()
		if !reflect.DeepEqual(ua, *ua2) {
			t.Fatalf("Clone failed, original: %+v, clone: %+v", ua, ua2)
		}
	})
}

func checkAddress(t *testing.T, addr *pb.WeightedAddr, expectedAddress *net.TcpAddress) {
	actualAddress := addr.Addr
	actualWeight := addr.Weight
	expectedWeight := uint32(pkgAddr.DefaultWeight)

	if !reflect.DeepEqual(actualAddress, expectedAddress) || actualWeight != expectedWeight {
		t.Fatalf("Expected added address to be [%+v] and weight to be [%d], but it was [%+v] and [%d]", expectedAddress, expectedWeight, actualAddress, actualWeight)
	}
}<|MERGE_RESOLUTION|>--- conflicted
+++ resolved
@@ -70,13 +70,7 @@
 		listener := newEndpointListener(
 			mockGetServer,
 			defaultOwnerKindAndName,
-<<<<<<< HEAD
 			false, false, "linkerd",
-=======
-			false,
-			false,
-			"linkerd",
->>>>>>> 363db12e
 		)
 
 		listener.Update(add, remove)
@@ -93,13 +87,7 @@
 		listener := newEndpointListener(
 			mockGetServer,
 			defaultOwnerKindAndName,
-<<<<<<< HEAD
 			false, false, "linkerd",
-=======
-			false,
-			false,
-			"linkerd",
->>>>>>> 363db12e
 		)
 
 		listener.Update(add, remove)
@@ -139,13 +127,7 @@
 		listener := newEndpointListener(
 			mockGetServer,
 			defaultOwnerKindAndName,
-<<<<<<< HEAD
 			false, false, "linkerd",
-=======
-			false,
-			false,
-			"linkerd",
->>>>>>> 363db12e
 		)
 
 		completed := make(chan bool)
@@ -187,13 +169,7 @@
 		listener := newEndpointListener(
 			mockGetServer,
 			ownerKindAndName,
-<<<<<<< HEAD
 			false, false, "linkerd",
-=======
-			false,
-			false,
-			"linkerd",
->>>>>>> 363db12e
 		)
 		listener.labels = map[string]string{
 			"service":   expectedServiceName,
@@ -278,11 +254,7 @@
 		}
 	})
 
-<<<<<<< HEAD
-	t.Run("Does not send TlsIdentity to for other meshes", func(t *testing.T) {
-=======
 	t.Run("Does not send TlsIdentity for other meshes", func(t *testing.T) {
->>>>>>> 363db12e
 		expectedPodName := "pod1"
 		expectedPodNamespace := thisNS
 		expectedControllerNamespace := "other-linkerd-namespace"
@@ -363,11 +335,7 @@
 			ownerKindAndName,
 			false,
 			false,
-<<<<<<< HEAD
 			expectedControllerNamespace,
-=======
-			"linkerd",
->>>>>>> 363db12e
 		)
 
 		add := []*updateAddress{
